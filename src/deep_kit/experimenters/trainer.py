--- conflicted
+++ resolved
@@ -50,7 +50,6 @@
                 self.train_set = cls_dataset(mode='train', cfg=self.cfg)
                 self.val_set = cls_dataset(mode='val', cfg=self.cfg)
 
-<<<<<<< HEAD
                 if self.cfg.var.is_parallel:
                     self.sampler_train = DistributedSampler(self.train_set)
                     shuffle_train = False
@@ -65,7 +64,8 @@
                     shuffle=shuffle_train,
                     pin_memory=True,
                     drop_last=True,
-                    sampler=self.sampler_train if self.cfg.var.is_parallel else None,
+                    sampler=self.sampler_train
+                    if self.cfg.var.is_parallel and not issubclass(type(self.train_set), IterableDataset) else None,
                 )
                 self.val_loader = DataLoader(
                     dataset=self.val_set,
@@ -86,23 +86,6 @@
                 dataset=self.test_set,
                 batch_size=self.cfg.exp.test.batch_size,
                 collate_fn=getattr(self.test_set, 'get_batch', None),
-=======
-            self.train_loader = DataLoader(
-                dataset=self.train_set,
-                batch_size=self.cfg.exp.train.batch_size,
-                collate_fn=getattr(self.train_set, 'get_batch', None),
-                num_workers=self.cfg.exp.n_workers,
-                shuffle=shuffle_train,
-                pin_memory=True,
-                drop_last=True,
-                sampler=self.sampler_train
-                if self.cfg.var.is_parallel and not issubclass(type(self.train_set), IterableDataset) else None,
-            )
-            self.val_loader = DataLoader(
-                dataset=self.val_set,
-                batch_size=self.cfg.exp.val.batch_size,
-                collate_fn=getattr(self.val_set, 'get_batch', None),
->>>>>>> e228b4cf
                 num_workers=self.cfg.exp.n_workers,
                 shuffle=False,
                 pin_memory=True,
